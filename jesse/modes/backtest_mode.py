import time
from typing import Dict, List, Tuple
import numpy as np
import pandas as pd
import jesse.helpers as jh
import jesse.services.metrics as stats
import jesse.services.selectors as selectors
from jesse import exceptions
from jesse.config import config
from jesse.enums import timeframes, order_types
from jesse.models import Order, Position
from jesse.modes.utils import save_daily_portfolio_balance
from jesse.routes import router
from jesse.services import charts
from jesse.services import quantstats
from jesse.services import report
from jesse.services.candle import generate_candle_from_one_minutes, print_candle, candle_includes_price, split_candle, \
    get_candles, inject_warmup_candles_to_store
from jesse.services.file import store_logs
from jesse.services.validators import validate_routes
from jesse.store import store
from jesse.services import logger
from jesse.services.failure import register_custom_exception_handler
from jesse.services.redis import sync_publish, process_status
from timeloop import Timeloop
from datetime import timedelta
from jesse.services.progressbar import Progressbar


def run(
        debug_mode,
        user_config: dict,
        routes: List[Dict[str, str]],
        extra_routes: List[Dict[str, str]],
        start_date: str,
        finish_date: str,
        candles: dict = None,
        chart: bool = False,
        tradingview: bool = False,
        full_reports: bool = False,
        csv: bool = False,
        json: bool = False
) -> None:
    if not jh.is_unit_testing():
        # at every second, we check to see if it's time to execute stuff
        status_checker = Timeloop()

        @status_checker.job(interval=timedelta(seconds=1))
        def handle_time():
            if process_status() != 'started':
                raise exceptions.Termination

        status_checker.start()

    from jesse.config import config, set_config
    config['app']['trading_mode'] = 'backtest'

    # debug flag
    config['app']['debug_mode'] = debug_mode

    # inject config
    if not jh.is_unit_testing():
        set_config(user_config)

    # set routes
    router.initiate(routes, extra_routes)

    store.app.set_session_id()

    register_custom_exception_handler()

    # validate routes
    validate_routes(router)

    # initiate candle store
    store.candles.init_storage(5000)

    # load historical candles
    if candles is None:
        warmup_candles, candles = load_candles(
            jh.date_to_timestamp(start_date),
            jh.date_to_timestamp(finish_date)
        )
        _handle_warmup_candles(warmup_candles)

    if not jh.should_execute_silently():
        sync_publish('general_info', {
            'session_id': jh.get_session_id(),
            'debug_mode': str(config['app']['debug_mode']),
        })
        # candles info
        key = f"{config['app']['considering_candles'][0][0]}-{config['app']['considering_candles'][0][1]}"
        sync_publish('candles_info', stats.candles_info(candles[key]['candles']))
        # routes info
        sync_publish('routes_info', stats.routes(router.routes))

    # run backtest simulation
    result = simulator(
        candles,
        run_silently=jh.should_execute_silently(),
        generate_charts=chart,
        generate_tradingview=tradingview,
        generate_quantstats=full_reports,
        generate_csv=csv,
        generate_json=json,
        generate_equity_curve=True,
        generate_hyperparameters=True,
        fast_mode=False
    )

    if not jh.should_execute_silently():
        sync_publish('alert', {
            'message': f"Successfully executed backtest simulation in: {result['execution_duration']} seconds",
            'type': 'success'
        })
        sync_publish('hyperparameters', result['hyperparameters'])
        sync_publish('metrics', result['metrics'])
        sync_publish('equity_curve', result['equity_curve'])

    # close database connection
    from jesse.services.db import database
    database.close_connection()


def _generate_quantstats_report(candles_dict: dict) -> str:
    if store.completed_trades.count == 0:
        return None

    price_data = []
    timestamps = []
    # load close candles for Buy and hold and calculate pct_change
    for index, c in enumerate(config['app']['considering_candles']):
        exchange, symbol = c[0], c[1]
        if exchange in config['app']['trading_exchanges'] and symbol in config['app']['trading_symbols']:
            candles = candles_dict[jh.key(exchange, symbol)]['candles']

            # if timestamps is empty, fill it with the first candles timestamps because it's the same for all candles
            if timestamps == []:
                timestamps = candles[:, 0]
            price_data.append(candles[:, 1])

    price_data = np.transpose(price_data)
    price_df = pd.DataFrame(
        price_data, index=pd.to_datetime(timestamps, unit="ms"), dtype=float
    ).resample('D').mean()
    price_pct_change = price_df.pct_change(1).fillna(0)
    buy_and_hold_daily_returns_all_routes = price_pct_change.mean(1)
    study_name = _get_study_name()
    res = quantstats.quantstats_tearsheet(buy_and_hold_daily_returns_all_routes, study_name)
    return res


def _get_study_name() -> str:
    routes_count = len(router.routes)
    more = f"-and-{routes_count - 1}-more" if routes_count > 1 else ""
    if type(router.routes[0].strategy_name) is str:
        strategy_name = router.routes[0].strategy_name
    else:
        strategy_name = router.routes[0].strategy_name.__name__
    study_name = f"{strategy_name}-{router.routes[0].exchange}-{router.routes[0].symbol}-{router.routes[0].timeframe}{more}"
    return study_name


def load_candles(start_date: int, finish_date: int) -> Tuple[dict, dict]:
    warmup_num = jh.get_config('env.data.warmup_candles_num', 210)
    max_timeframe = jh.max_timeframe(config['app']['considering_timeframes'])

    # load and add required warm-up candles for backtest, and then Prepare trading candles
    trading_candles = {}
    warmup_candles = {}
    for c in config['app']['considering_candles']:
        exchange, symbol = c[0], c[1]
        warmup_candles_arr, trading_candle_arr = get_candles(
            exchange, symbol, max_timeframe, start_date, finish_date, warmup_num, caching=True, is_for_jesse=True
        )

        # add trading candles
        trading_candles[jh.key(exchange, symbol)] = {
            'exchange': exchange,
            'symbol': symbol,
            'candles': trading_candle_arr
        }

        warmup_candles[jh.key(exchange, symbol)] = {
            'exchange': exchange,
            'symbol': symbol,
            'candles': warmup_candles_arr
        }

    return warmup_candles, trading_candles


def _handle_warmup_candles(warmup_candles: dict) -> None:
    for c in config['app']['considering_candles']:
        exchange, symbol = c[0], c[1]
        inject_warmup_candles_to_store(warmup_candles[jh.key(exchange, symbol)]['candles'], exchange, symbol)


def simulator(*args, fast_mode: bool = False, **kwargs) -> dict:
    if fast_mode:
        return _skip_simulator(*args, **kwargs)

    return _step_simulator(*args, **kwargs)


def _step_simulator(
        candles: dict,
        run_silently: bool,
        hyperparameters: dict = None,
        generate_charts: bool = False,
        generate_tradingview: bool = False,
        generate_quantstats: bool = False,
        generate_csv: bool = False,
        generate_json: bool = False,
        generate_equity_curve: bool = False,
        generate_hyperparameters: bool = False,
        generate_logs: bool = False,
) -> dict:
    # In case generating logs is specifically demanded, the debug mode must be enabled.
    if generate_logs:
        config['app']['debug_mode'] = True

    begin_time_track = time.time()

    key = f"{config['app']['considering_candles'][0][0]}-{config['app']['considering_candles'][0][1]}"
    first_candles_set = candles[key]['candles']

    length = simulation_minutes_length(candles)
    prepare_times_before_simulation(candles)
    prepare_routes(hyperparameters)

    # add initial balance
    save_daily_portfolio_balance()

    progressbar = Progressbar(length, step=60)
    for i in range(length):
        # update time
        store.app.time = first_candles_set[i][0] + 60_000

        # add candles
        for j in candles:
            short_candle = candles[j]['candles'][i]
            if i != 0:
                previous_short_candle = candles[j]['candles'][i - 1]
                short_candle = _get_fixed_jumped_candle(previous_short_candle, short_candle)
            exchange = candles[j]['exchange']
            symbol = candles[j]['symbol']

            store.candles.add_candle(short_candle, exchange, symbol, '1m', with_execution=False,
                                     with_generation=False)

            # print short candle
            if jh.is_debuggable('shorter_period_candles'):
                print_candle(short_candle, True, symbol)

            _simulate_price_change_effect(short_candle, exchange, symbol)

            # generate and add candles for bigger timeframes
            for timeframe in config['app']['considering_timeframes']:
                # for 1m, no work is needed
                if timeframe == '1m':
                    continue

                count = jh.timeframe_to_one_minutes(timeframe)
                # until = count - ((i + 1) % count)

                if (i + 1) % count == 0:
                    generated_candle = generate_candle_from_one_minutes(
                        timeframe,
                        candles[j]['candles'][(i - (count - 1)):(i + 1)]
                    )

                    store.candles.add_candle(generated_candle, exchange, symbol, timeframe, with_execution=False,
                                             with_generation=False)

        update_progress_bar(progressbar, run_silently, i)

        # now that all new generated candles are ready, execute
        for r in router.routes:
            count = jh.timeframe_to_one_minutes(r.timeframe)
            # 1m timeframe
            if r.timeframe == timeframes.MINUTE_1:
                r.strategy._execute()
            elif (i + 1) % count == 0:
                # print candle
                if jh.is_debuggable('trading_candles'):
                    print_candle(store.candles.get_current_candle(r.exchange, r.symbol, r.timeframe), False,
                                 r.symbol)
                r.strategy._execute()

        # now check to see if there's any MARKET orders waiting to be executed
        execute_market_orders()

        if i != 0 and i % 1440 == 0:
            save_daily_portfolio_balance()

    execution_duration = 0
    if not run_silently:
        # print executed time for the backtest session
        finish_time_track = time.time()
        execution_duration = round(finish_time_track - begin_time_track, 2)

    for r in router.routes:
        r.strategy._terminate()
        execute_market_orders()

    # now that backtest simulation is finished, add finishing balance
    save_daily_portfolio_balance()

    result = generate_outputs(
        candles,
        generate_charts=generate_charts,
        generate_tradingview=generate_tradingview,
        generate_quantstats=generate_quantstats,
        generate_csv=generate_csv,
        generate_json=generate_json,
        generate_equity_curve=generate_equity_curve,
        generate_hyperparameters=generate_hyperparameters,
        generate_logs=generate_logs,
    )
    result['execution_duration'] = execution_duration
    return result


def simulation_minutes_length(candles: dict) -> int:
    key = f"{config['app']['considering_candles'][0][0]}-{config['app']['considering_candles'][0][1]}"
    first_candles_set = candles[key]["candles"]
    return len(first_candles_set)


def prepare_times_before_simulation(candles: dict) -> None:
    # result = {}
    # begin_time_track = time.time()
    key = f"{config['app']['considering_candles'][0][0]}-{config['app']['considering_candles'][0][1]}"
    first_candles_set = candles[key]["candles"]
    # length = len(first_candles_set)
    # to preset the array size for performance
    try:
        store.app.starting_time = first_candles_set[0][0]
    except IndexError:
        raise IndexError('Check your "warm_up_candles" config value')
    store.app.time = first_candles_set[0][0]


def prepare_routes(hyperparameters: dict = None) -> None:
    # initiate strategies
    for r in router.routes:
        # if the r.strategy is str read it from file
        if isinstance(r.strategy_name, str):
            StrategyClass = jh.get_strategy_class(r.strategy_name)
        # else it is a class object so just use it
        else:
            StrategyClass = r.strategy_name

        try:
            r.strategy = StrategyClass()
        except TypeError:
            raise exceptions.InvalidStrategy(
                "Looks like the structure of your strategy directory is incorrect. Make sure to include the strategy INSIDE the __init__.py file. Another reason for this error might be that your strategy is missing the mandatory methods such as should_long(), go_long(), and should_cancel_entry(). "
                "\nIf you need working examples, check out: https://github.com/jesse-ai/example-strategies"
            )
        except:
            raise

        r.strategy.name = r.strategy_name
        r.strategy.exchange = r.exchange
        r.strategy.symbol = r.symbol
        r.strategy.timeframe = r.timeframe

        # read the dna from strategy's dna() and use it for injecting inject hyperparameters
        # first convert DNS string into hyperparameters
        if len(r.strategy.dna()) > 0 and hyperparameters is None:
            hyperparameters = jh.dna_to_hp(
                r.strategy.hyperparameters(), r.strategy.dna()
            )

        # inject hyperparameters sent within the optimize mode
        if hyperparameters is not None:
            r.strategy.hp = hyperparameters

        # init few objects that couldn't be initiated in Strategy __init__
        # it also injects hyperparameters into self.hp in case the route does not uses any DNAs
        r.strategy._init_objects()

        selectors.get_position(r.exchange, r.symbol).strategy = r.strategy


def update_progress_bar(
    progressbar: Progressbar, run_silently: bool, candle_index: int
) -> None:
    # update progressbar
    if not run_silently and candle_index % 60 == 0:
        progressbar.update()
        sync_publish(
            "progressbar",
            {
                "current": progressbar.current,
                "estimated_remaining_seconds": progressbar.estimated_remaining_seconds,
            },
        )


def _get_fixed_jumped_candle(
    previous_candle: np.ndarray, candle: np.ndarray
) -> np.ndarray:
    """
    A little workaround for the times that the price has jumped and the opening
    price of the current candle is not equal to the previous candle's close!

    :param previous_candle: np.ndarray
    :param candle: np.ndarray
    """
    if previous_candle[2] < candle[1]:
        candle[1] = previous_candle[2]
        candle[4] = min(previous_candle[2], candle[4])
    elif previous_candle[2] > candle[1]:
        candle[1] = previous_candle[2]
        candle[3] = max(previous_candle[2], candle[3])

    return candle


def _simulate_price_change_effect(real_candle: np.ndarray, exchange: str, symbol: str) -> None:
    orders = store.orders.get_orders(exchange, symbol)

    current_temp_candle = real_candle.copy()
    executed_order = False

    while True:
        if len(orders) == 0:
            executed_order = False
        else:
            for index, order in enumerate(orders):
                if index == len(orders) - 1 and not order.is_active:
                    executed_order = False

                if not order.is_active:
                    continue

                if candle_includes_price(current_temp_candle, order.price):
                    storable_temp_candle, current_temp_candle = split_candle(current_temp_candle, order.price)
                    store.candles.add_candle(
                        storable_temp_candle, exchange, symbol, '1m',
                        with_execution=False,
                        with_generation=False
                    )
                    p = selectors.get_position(exchange, symbol)
                    p.current_price = storable_temp_candle[2]

                    executed_order = True

                    order.execute()

                    # break from the for loop, we'll try again inside the while
                    # loop with the new current_temp_candle
                    break
                else:
                    executed_order = False

        if not executed_order:
            # add/update the real_candle to the store so we can move on
            store.candles.add_candle(
                real_candle, exchange, symbol, '1m',
                with_execution=False,
                with_generation=False
            )
            p = selectors.get_position(exchange, symbol)
            if p:
                p.current_price = real_candle[2]
            break

    _check_for_liquidations(real_candle, exchange, symbol)


def _check_for_liquidations(candle: np.ndarray, exchange: str, symbol: str) -> None:
    p: Position = selectors.get_position(exchange, symbol)

    if not p:
        return

    # for now, we only support the isolated mode:
    if p.mode != 'isolated':
        return

    if candle_includes_price(candle, p.liquidation_price):
        closing_order_side = jh.closing_side(p.type)

        # create the market order that is used as the liquidation order
        order = Order({
            'id': jh.generate_unique_id(),
            'symbol': symbol,
            'exchange': exchange,
            'side': closing_order_side,
            'type': order_types.MARKET,
            'reduce_only': True,
            'qty': jh.prepare_qty(p.qty, closing_order_side),
            'price': p.bankruptcy_price
        })

        store.orders.add_order(order)

        store.app.total_liquidations += 1

        logger.info(f'{p.symbol} liquidated at {p.liquidation_price}')

        order.execute()


def generate_outputs(
    candles: dict,
    generate_charts: bool = False,
    generate_tradingview: bool = False,
    generate_quantstats: bool = False,
    generate_csv: bool = False,
    generate_json: bool = False,
    generate_equity_curve: bool = False,
    generate_hyperparameters: bool = False,
    generate_logs: bool = False,
):
    result = {}
    if generate_hyperparameters:
        result["hyperparameters"] = stats.hyperparameters(router.routes)
    result["metrics"] = report.portfolio_metrics()
    # generate logs in json, csv and tradingview's pine-editor format
    logs_path = store_logs(generate_json, generate_tradingview, generate_csv)
    if generate_json:
        result["json"] = logs_path["json"]
    if generate_tradingview:
        result["tradingview"] = logs_path["tradingview"]
    if generate_csv:
        result["csv"] = logs_path["csv"]
    if generate_charts:
        result["charts"] = charts.portfolio_vs_asset_returns(_get_study_name())
    if generate_equity_curve:
        result["equity_curve"] = charts.equity_curve()
    if generate_quantstats:
        result["quantstats"] = _generate_quantstats_report(candles)
    if generate_logs:
        result["logs"] = f"storage/logs/backtest-mode/{jh.get_session_id()}.txt"
    return result


def _skip_simulator(
        candles: dict,
        run_silently: bool,
        hyperparameters: dict = None,
        generate_charts: bool = False,
        generate_tradingview: bool = False,
        generate_quantstats: bool = False,
        generate_csv: bool = False,
        generate_json: bool = False,
        generate_equity_curve: bool = False,
        generate_hyperparameters: bool = False,
        generate_logs: bool = False,
) -> dict:
    # In case generating logs is specifically demanded, the debug mode must be enabled.
    if generate_logs:
        config["app"]["debug_mode"] = True

    begin_time_track = time.time()

    length = simulation_minutes_length(candles)
    prepare_times_before_simulation(candles)
    prepare_routes(hyperparameters)

    # add initial balance
    save_daily_portfolio_balance()

    candles_step = calculate_minimum_candle_step()
    progressbar = Progressbar(length, step=candles_step)
    for i in range(0, length, candles_step):
        # update time moved to _simulate_price_change_effect__multiple_candles
        # store.app.time = first_candles_set[i][0] + (60_000 * candles_step)
        simulate_new_candles(candles, i, candles_step)

        update_progress_bar(progressbar, run_silently, i)

<<<<<<< HEAD
        execute_routes(i, candles_step)
=======
                if (i + candles_step) % count == 0:
                    generated_candle = generate_candle_from_one_minutes(
                        timeframe,
                        candles[j]["candles"][i - count + candles_step: i + candles_step],
                    )

                    store.candles.add_candle(
                        generated_candle,
                        exchange,
                        symbol,
                        timeframe,
                        with_execution=False,
                        with_generation=False,
                    )

        # update progressbar
        if not run_silently and i % candles_step == 0:
            progressbar.update()
            sync_publish(
                "progressbar",
                {
                    "current": progressbar.current,
                    "estimated_remaining_seconds": progressbar.estimated_remaining_seconds,
                },
            )

        # now that all new generated candles are ready, execute
        for r in router.routes:
            count = jh.timeframe_to_one_minutes(r.timeframe)

            # 1m timeframe
            if r.timeframe == timeframes.MINUTE_1:
                r.strategy._execute()
            elif (i + candles_step) % count == 0:
                # print candle
                if jh.is_debuggable("trading_candles"):
                    print_candle(
                        store.candles.get_current_candle(
                            r.exchange, r.symbol, r.timeframe
                        ),
                        False,
                        r.symbol,
                    )
                r.strategy._execute()
>>>>>>> 96dbd408

        # now check to see if there's any MARKET orders waiting to be executed
        execute_market_orders()

        if i != 0 and i % 1440 == 0:
            save_daily_portfolio_balance()

    execution_duration = 0
    if not run_silently:
        # print executed time for the backtest session
        finish_time_track = time.time()
        execution_duration = round(finish_time_track - begin_time_track, 2)

    for r in router.routes:
        r.strategy._terminate()
        execute_market_orders()

    # now that backtest simulation is finished, add finishing balance
    save_daily_portfolio_balance()

    result = generate_outputs(
        candles,
        generate_charts=generate_charts,
        generate_tradingview=generate_tradingview,
        generate_quantstats=generate_quantstats,
        generate_csv=generate_csv,
        generate_json=generate_json,
        generate_equity_curve=generate_equity_curve,
        generate_hyperparameters=generate_hyperparameters,
        generate_logs=generate_logs,
    )
    result['execution_duration'] = execution_duration
    return result


def calculate_minimum_candle_step():
    """
    Calculates the minimum step for update candles that will allow simple updates on the simulator.
    """
    # config["app"]["considering_timeframes"] use '1m' also even if not required by the user so take only what the user
    # is requested.
    consider_time_frames = [
        jh.timeframe_to_one_minutes(route["timeframe"])
        for route in router.all_formatted_routes
    ]
    return np.gcd.reduce(consider_time_frames)


def simulate_new_candles(candles: dict, candle_index: int, candles_step: int) -> None:
    i = candle_index
    # add candles
    for j in candles:
        short_candles = candles[j]["candles"][i: i + candles_step]
        if i != 0:
            previous_short_candles = candles[j]["candles"][i - 1]
            # work the same, the fix needs to be done only on the gap of 1m edge candles.
            short_candles[0] = _get_fixed_jumped_candle(
                previous_short_candles, short_candles[0]
            )
        exchange = candles[j]["exchange"]
        symbol = candles[j]["symbol"]

        _simulate_price_change_effect_multiple_candles(
            short_candles, exchange, symbol
        )

        # generate and add candles for bigger timeframes
        for timeframe in config["app"]["considering_timeframes"]:
            # for 1m, no work is needed
            if timeframe == "1m":
                continue

            count = jh.timeframe_to_one_minutes(timeframe)

            if (i + candles_step) % count == 0:
                generated_candle = generate_candle_from_one_minutes(
                    timeframe,
                    candles[j]["candles"][
                    i - count + candles_step: i + candles_step],
                )

                store.candles.add_candle(
                    generated_candle,
                    exchange,
                    symbol,
                    timeframe,
                    with_execution=False,
                    with_generation=False,
                )


def _simulate_price_change_effect_multiple_candles(
        short_timeframes_candles: np.ndarray, exchange: str, symbol: str
) -> None:
    real_candle = np.array(
        [
            short_timeframes_candles[0][0],
            short_timeframes_candles[0][1],
            short_timeframes_candles[-1][2],
            short_timeframes_candles[:, 3].max(),
            short_timeframes_candles[:, 4].min(),
            short_timeframes_candles[:, 5].sum(),
        ]
    )
    executing_orders = _get_executing_orders(exchange, symbol, real_candle)
    if len(executing_orders) > 0:
        for i in range(len(short_timeframes_candles)):
            current_temp_candle = short_timeframes_candles[i].copy()
            is_executed_order = False

            while True:
                if len(executing_orders) == 0:
                    is_executed_order = False
                else:
                    for index, order in enumerate(executing_orders):
                        if index == len(executing_orders) - 1 and not order.is_active:
                            is_executed_order = False
                        if not order.is_active:
                            continue

                        if candle_includes_price(current_temp_candle, order.price):
                            storable_temp_candle, current_temp_candle = split_candle(
                                current_temp_candle, order.price
                            )
                            store.candles.add_candle(
                                storable_temp_candle,
                                exchange,
                                symbol,
                                "1m",
                                with_execution=False,
                                with_generation=False,
                            )
                            p = selectors.get_position(exchange, symbol)
                            p.current_price = storable_temp_candle[2]

                            is_executed_order = True

                            store.app.time = storable_temp_candle[0] + 60_000
                            order.execute()
                            executing_orders = _get_executing_orders(
                                exchange, symbol, real_candle
                            )

                            # break from the for loop, we'll try again inside the while
                            # loop with the new current_temp_candle
                            break
                        else:
                            is_executed_order = False

                if not is_executed_order:
                    # add/update the real_candle to the store so we can move on
                    store.candles.add_candle(
                        current_temp_candle,
                        exchange,
                        symbol,
                        "1m",
                        with_execution=False,
                        with_generation=False,
                    )
                    p = selectors.get_position(exchange, symbol)
                    if p:
                        p.current_price = current_temp_candle[2]
                    break

    store.candles.add_multiple_1m_candles(
        short_timeframes_candles,
        exchange,
        symbol,
    )
    store.app.time = real_candle[0] + (60_000 * len(short_timeframes_candles))
    _check_for_liquidations(real_candle, exchange, symbol)

    p = selectors.get_position(exchange, symbol)
    if p:
        p.current_price = short_timeframes_candles[-1, 2]


def execute_routes(candle_index: int, candles_step: int) -> None:
    # now that all new generated candles are ready, execute
    for r in router.routes:
        count = jh.timeframe_to_one_minutes(r.timeframe)
        # 1m timeframe
        if r.timeframe == timeframes.MINUTE_1:
            r.strategy._execute()
        elif (candle_index + candles_step) % count == 0:
            # print candle
            if jh.is_debuggable("trading_candles"):
                print_candle(
                    store.candles.get_current_candle(
                        r.exchange, r.symbol, r.timeframe
                    ),
                    False,
                    r.symbol,
                )
            r.strategy._execute()


def execute_market_orders():
    store.orders.execute_pending_market_orders()


def _get_executing_orders(exchange, symbol, real_candle):
    orders = store.orders.get_orders(exchange, symbol)
    active_orders = [order for order in orders if order.is_active]
    return [
        order
        for order in active_orders
        if candle_includes_price(real_candle, order.price)
    ]<|MERGE_RESOLUTION|>--- conflicted
+++ resolved
@@ -273,7 +273,7 @@
                     store.candles.add_candle(generated_candle, exchange, symbol, timeframe, with_execution=False,
                                              with_generation=False)
 
-        update_progress_bar(progressbar, run_silently, i)
+        update_progress_bar(progressbar, run_silently, i, candle_step=60)
 
         # now that all new generated candles are ready, execute
         for r in router.routes:
@@ -386,10 +386,10 @@
 
 
 def update_progress_bar(
-    progressbar: Progressbar, run_silently: bool, candle_index: int
+    progressbar: Progressbar, run_silently: bool, candle_index: int, candle_step: int
 ) -> None:
     # update progressbar
-    if not run_silently and candle_index % 60 == 0:
+    if not run_silently and candle_index % candle_step == 0:
         progressbar.update()
         sync_publish(
             "progressbar",
@@ -573,56 +573,9 @@
         # store.app.time = first_candles_set[i][0] + (60_000 * candles_step)
         simulate_new_candles(candles, i, candles_step)
 
-        update_progress_bar(progressbar, run_silently, i)
-
-<<<<<<< HEAD
+        update_progress_bar(progressbar, run_silently, i, candles_step)
+
         execute_routes(i, candles_step)
-=======
-                if (i + candles_step) % count == 0:
-                    generated_candle = generate_candle_from_one_minutes(
-                        timeframe,
-                        candles[j]["candles"][i - count + candles_step: i + candles_step],
-                    )
-
-                    store.candles.add_candle(
-                        generated_candle,
-                        exchange,
-                        symbol,
-                        timeframe,
-                        with_execution=False,
-                        with_generation=False,
-                    )
-
-        # update progressbar
-        if not run_silently and i % candles_step == 0:
-            progressbar.update()
-            sync_publish(
-                "progressbar",
-                {
-                    "current": progressbar.current,
-                    "estimated_remaining_seconds": progressbar.estimated_remaining_seconds,
-                },
-            )
-
-        # now that all new generated candles are ready, execute
-        for r in router.routes:
-            count = jh.timeframe_to_one_minutes(r.timeframe)
-
-            # 1m timeframe
-            if r.timeframe == timeframes.MINUTE_1:
-                r.strategy._execute()
-            elif (i + candles_step) % count == 0:
-                # print candle
-                if jh.is_debuggable("trading_candles"):
-                    print_candle(
-                        store.candles.get_current_candle(
-                            r.exchange, r.symbol, r.timeframe
-                        ),
-                        False,
-                        r.symbol,
-                    )
-                r.strategy._execute()
->>>>>>> 96dbd408
 
         # now check to see if there's any MARKET orders waiting to be executed
         execute_market_orders()
