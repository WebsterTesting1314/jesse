from abc import ABC, abstractmethod
from time import sleep
from typing import List

import numpy as np
import pydash

import jesse.helpers as jh
import jesse.services.logger as logger
import jesse.services.selectors as selectors
from jesse import exceptions
from jesse.enums import sides, trade_types, order_roles
<<<<<<< HEAD
from jesse.models import CompletedTrade, Order, Route
from jesse.services.statistics import trades as trades_statistics
=======
from jesse.models import CompletedTrade, Order, Route, FuturesExchange, SpotExchange, Position
>>>>>>> 22732f1d
from jesse.services.broker import Broker
from jesse.store import store


class Strategy(ABC):
    """The parent strategy class which every strategy must extend"""

    def __init__(self):
        self.id = jh.generate_unique_id()
        self.name = None
        self.symbol = None
        self.exchange = None
        self.timeframe = None
        self.hp = None

        self.index = 0
        self.vars = {}

        self.increased_count = 0
        self.reduced_count = 0

        self.buy = None
        self._buy = None
        self.sell = None
        self._sell = None
        self.stop_loss = None
        self._stop_loss = None
        self.take_profit = None
        self._take_profit = None
        self._log_take_profit = None
        self._log_stop_loss = None

        self._open_position_orders = []
        self._stop_loss_orders = []
        self._take_profit_orders = []

        self.trade = None
        self.trades_count = 0

        self._is_executing = False
        self._is_initiated = False

        self.position: Position = None
        self.broker = None

    def _init_objects(self):
        """
        This method gets called after right creating the Strategy object. It
        is just a workaround as a part of not being able to set them inside
        self.__init__() for the purpose of removing __init__() methods from strategies.
        """
        self.position = selectors.get_position(self.exchange, self.symbol)
        self.broker = Broker(self.position, self.exchange, self.symbol, self.timeframe)

        if self.hp is None:
            if len(self.hyperparameters()) > 0:
                self.hp = {}
                for dna in self.hyperparameters():
                    self.hp[dna['name']] = dna['default']

    def _broadcast(self, msg: str):
        """Broadcasts the event to all OTHER strategies

        Arguments:
            msg {str} -- [the message to broadcast]
        """
        from jesse.routes import router

        for r in router.routes:
            # skip self
            if r.strategy.id == self.id:
                continue

            if msg == 'route-open-position':
                r.strategy.on_route_open_position(self)
            elif msg == 'route-stop-loss':
                r.strategy.on_route_stop_loss(self)
            elif msg == 'route-take-profit':
                r.strategy.on_route_take_profit(self)
            elif msg == 'route-increased-position':
                r.strategy.on_route_increased_position(self)
            elif msg == 'route-reduced-position':
                r.strategy.on_route_reduced_position(self)
            elif msg == 'route-canceled':
                r.strategy.on_route_canceled(self)

            r.strategy._detect_and_handle_entry_and_exit_modifications()

    def _on_updated_position(self, order: Order):
        """
        Handles the after-effect of the executed order

        Note that it assumes that the position has already been affected
        by the executed order.

        Arguments:
            order {Order} -- the executed order object
        """
        role = order.role

        if role == order_roles.OPEN_POSITION and abs(self.position.qty) != abs(order.qty):
            order.role = order_roles.INCREASE_POSITION
            role = order_roles.INCREASE_POSITION

        if role == order_roles.CLOSE_POSITION and self.position.is_open:
            order.role = order_roles.REDUCE_POSITION
            role = order_roles.REDUCE_POSITION

        self._log_position_update(order, role)

        if role == order_roles.OPEN_POSITION:
            self._on_open_position(order)
        elif role == order_roles.CLOSE_POSITION and order in self._take_profit_orders:
            self._on_take_profit(order)
        elif role == order_roles.CLOSE_POSITION and order in self._stop_loss_orders:
            self._on_stop_loss(order)
        elif role == order_roles.INCREASE_POSITION:
            self._on_increased_position(order)
        elif role == order_roles.REDUCE_POSITION:
            self._on_reduced_position(order)

    def filters(self):
        return []

    def hyperparameters(self):
        return []

    def _execute_long(self):
        self.go_long()

        # validation
        if self.buy is None:
            raise exceptions.InvalidStrategy('You forgot to set self.buy. example [qty, price]')
        elif type(self.buy) not in [tuple, list]:
            raise exceptions.InvalidStrategy('self.buy must be either a list or a tuple. example: [qty, price]')

        self._prepare_buy()

        if self.take_profit is not None:
            # validate
            self._validate_take_profit()

            self._prepare_take_profit()

        if self.stop_loss is not None:
            # validate
            self._validate_stop_loss()

            self._prepare_stop_loss()

        # filters
        passed = self._execute_filters()
        if not passed:
            return

        for o in self._buy:
            # STOP order
            if o[1] > self.price:
                self._open_position_orders.append(
                    self.broker.start_profit_at(sides.BUY, o[0], o[1], order_roles.OPEN_POSITION)
                )
            # LIMIT order
            elif o[1] < self.price:
                self._open_position_orders.append(
                    self.broker.buy_at(o[0], o[1], order_roles.OPEN_POSITION)
                )
            # MARKET order
            elif o[1] == self.price:
                self._open_position_orders.append(
                    self.broker.buy_at_market(o[0], order_roles.OPEN_POSITION)
                )

    def _prepare_buy(self, make_copies=True):
        if type(self.buy) is np.ndarray:
            return

        # create a copy in the placeholders variables so we can detect future modifications
        # also, make it list of orders even if there's only one, to make it easier to loop
        if type(self.buy[0]) not in [list, tuple]:
            self.buy = [self.buy]
        self.buy = self._convert_to_numpy_array(self.buy, 'self.buy')

        if make_copies:
            self._buy = self.buy.copy()

    def _prepare_sell(self, make_copies=True):
        if type(self.sell) is np.ndarray:
            return

        # create a copy in the placeholders variables so we can detect future modifications
        # also, make it list of orders even if there's only one, to make it easier to loop
        if type(self.sell[0]) not in [list, tuple]:
            self.sell = [self.sell]
        self.sell = self._convert_to_numpy_array(self.sell, 'self.sell')

        if make_copies:
            self._sell = self.sell.copy()

    def _prepare_stop_loss(self, make_copies=True):
        # if it's numpy, then it has already been prepared
        if type(self.stop_loss) is np.ndarray:
            return

        if type(self.stop_loss[0]) not in [list, tuple, np.ndarray]:
            self.stop_loss = [self.stop_loss]
        self.stop_loss = self._convert_to_numpy_array(self.stop_loss, 'self.stop_loss')

        if make_copies:
            self._stop_loss = self.stop_loss.copy()
            self._log_stop_loss = self._stop_loss.copy()

    def _prepare_take_profit(self, make_copies=True):
        # if it's numpy, then it has already been prepared
        if type(self.take_profit) is np.ndarray:
            return

        if type(self.take_profit[0]) not in [list, tuple, np.ndarray]:
            self.take_profit = [self.take_profit]
        self.take_profit = self._convert_to_numpy_array(self.take_profit, 'self.take_profit')

        if make_copies:
            self._take_profit = self.take_profit.copy()
            self._log_take_profit = self._take_profit.copy()

    @staticmethod
    def _convert_to_numpy_array(arr, name):
        if type(arr) is np.ndarray:
            return arr

        try:
            # create numpy array from list
            arr = np.array(arr, dtype=float)

            if jh.is_live():
                # in livetrade mode, we'll need them rounded
                price = arr[0][1]

                prices = jh.round_price_for_live_mode(price, arr[:, 1])
                qtys = jh.round_qty_for_live_mode(price, arr[:, 0])

                arr[:, 0] = qtys
                arr[:, 1] = prices

            return arr
        except ValueError:
            raise exceptions.InvalidShape(
                'The format of {} is invalid. \n'
                'It must be (qty, price) or [(qty, price), (qty, price)] for multiple points; but {} was given'.format(
                    name, arr
                )
            )

    def _validate_stop_loss(self):
        if self.stop_loss is None:
            raise exceptions.InvalidStrategy('You forgot to set self.stop_loss. example [qty, price]')
        elif type(self.stop_loss) not in [tuple, list, np.ndarray]:
            raise exceptions.InvalidStrategy('self.stop_loss must be either a list or a tuple. example: [qty, price]')

    def _validate_take_profit(self):
        if self.take_profit is None:
            raise exceptions.InvalidStrategy('You forgot to set self.take_profit. example [qty, price]')
        elif type(self.take_profit) not in [tuple, list, np.ndarray]:
            raise exceptions.InvalidStrategy('self.take_profit must be either a list or a tuple. example: [qty, price]')

    def _execute_short(self):
        self.go_short()

        # validation
        if self.sell is None:
            raise exceptions.InvalidStrategy('You forgot to set self.sell. example [qty, price]')
        elif type(self.sell) not in [tuple, list]:
            raise exceptions.InvalidStrategy('self.sell must be either a list or a tuple. example: [qty, price]')

        self._prepare_sell()

        if self.take_profit is not None:
            self._validate_take_profit()
            self._prepare_take_profit()

        if self.stop_loss is not None:
            self._validate_stop_loss()
            self._prepare_stop_loss()

        # filters
        passed = self._execute_filters()
        if not passed:
            return

        for o in self._sell:
            # STOP order
            if o[1] < self.price:
                self._open_position_orders.append(
                    self.broker.start_profit_at(sides.SELL, o[0], o[1], order_roles.OPEN_POSITION)
                )
            # LIMIT order
            elif o[1] > self.price:
                self._open_position_orders.append(
                    self.broker.sell_at(o[0], o[1], order_roles.OPEN_POSITION)
                )
            # MARKET order
            elif o[1] == self.price:
                self._open_position_orders.append(
                    self.broker.sell_at_market(o[0], order_roles.OPEN_POSITION)
                )

    def _execute_filters(self):
        for f in self.filters():
            try:
                passed = f()
            except TypeError:
                raise exceptions.InvalidStrategy(
                    "Invalid filter format. You need to pass filter methods WITHOUT calling them "
                    "(no parentheses must be present at the end)"
                    "\n\n"
                    u"\u274C " + "Incorrect Example:\n"
                                 "return [\n"
                                 "    self.filter_1()\n"
                                 "]\n\n"
                                 u"\u2705 " + "Correct Example:\n"
                                              "return [\n"
                                              "    self.filter_1\n"
                                              "]\n"
                )

            if passed == False:
                logger.info(f.__name__)
                self._reset()
                return False

        return True

    @abstractmethod
    def go_long(self):
        pass

    @abstractmethod
    def go_short(self):
        pass

    def _execute_cancel(self):
        """
        cancels everything so that the strategy can keep looking for new trades.
        """
        # validation
        if self.position.is_open:
            raise Exception('cannot cancel orders when position is still open. there must be a bug somewhere.')

        logger.info('cancel all remaining orders to prepare for a fresh start...')

        self.broker.cancel_all_orders()

        self._reset()

        self._broadcast('route-canceled')

        self.on_cancel()

        if not jh.is_unit_testing() and not jh.is_live():
            store.orders.storage['{}-{}'.format(self.exchange, self.symbol)].clear()

    def _reset(self):
        self.buy = None
        self._buy = None
        self.sell = None
        self._sell = None
        self.stop_loss = None
        self._stop_loss = None
        self.take_profit = None
        self._take_profit = None
        self._log_take_profit = None
        self._log_stop_loss = None

        self._open_position_orders = []
        self._stop_loss_orders = []
        self._take_profit_orders = []

        self.increased_count = 0
        self.reduced_count = 0

    def on_cancel(self):
        """
        what should happen after all active orders have been cancelled
        """
        pass

    @abstractmethod
    def should_long(self) -> bool:
        """are all filters good to execute buy"""
        pass

    @abstractmethod
    def should_short(self) -> bool:
        """are all filters good to execute sell"""
        pass

    @abstractmethod
    def should_cancel(self) -> bool:
        pass

    def before(self):
        """
        Get's executed BEFORE executing the strategy's logic
        """
        pass

    def after(self):
        """
        Get's executed AFTER executing the strategy's logic
        """
        pass

    def _update_position(self):
        self.update_position()

        self._detect_and_handle_entry_and_exit_modifications()

    def _detect_and_handle_entry_and_exit_modifications(self):
        if self.position.is_close:
            return

        try:
            if self.is_long:
                # prepare format
                self._prepare_buy(make_copies=False)

                # if entry has been modified
                if not np.array_equal(self.buy, self._buy):
                    self._buy = self.buy.copy()

                    # cancel orders
                    for o in self._open_position_orders:
                        if o.is_active or o.is_queued:
                            self.broker.cancel_order(o.id)

                    # clean orders array but leave executed ones
                    self._open_position_orders = [o for o in self._open_position_orders if o.is_executed]
                    for o in self._buy:
                        # STOP order
                        if o[1] > self.price:
                            self._open_position_orders.append(
                                self.broker.start_profit_at(sides.BUY, o[0], o[1], order_roles.OPEN_POSITION)
                            )
                        # LIMIT order
                        elif o[1] < self.price:
                            self._open_position_orders.append(
                                self.broker.buy_at(o[0], o[1], order_roles.OPEN_POSITION)
                            )
                        # MARKET order
                        elif o[1] == self.price:
                            self._open_position_orders.append(
                                self.broker.buy_at_market(o[0], order_roles.OPEN_POSITION)
                            )

            elif self.is_short:
                # prepare format
                self._prepare_sell(make_copies=False)

                # if entry has been modified
                if not np.array_equal(self.sell, self._sell):
                    self._sell = self.sell.copy()

                    # cancel orders
                    for o in self._open_position_orders:
                        if o.is_active or o.is_queued:
                            self.broker.cancel_order(o.id)

                    # clean orders array but leave executed ones
                    self._open_position_orders = [o for o in self._open_position_orders if o.is_executed]

                    for o in self._sell:
                        # STOP order
                        if o[1] < self.price:
                            self._open_position_orders.append(
                                self.broker.start_profit_at(sides.SELL, o[0], o[1], order_roles.OPEN_POSITION)
                            )
                        # LIMIT order
                        elif o[1] > self.price:
                            self._open_position_orders.append(
                                self.broker.sell_at(o[0], o[1], order_roles.OPEN_POSITION)
                            )
                        # MARKET order
                        elif o[1] == self.price:
                            self._open_position_orders.append(
                                self.broker.sell_at_market(o[0], order_roles.OPEN_POSITION)
                            )

            if self.position.is_open and self.take_profit is not None:
                self._validate_take_profit()
                self._prepare_take_profit(False)

                # if _take_profit has been modified
                if not np.array_equal(self.take_profit, self._take_profit):
                    self._take_profit = self.take_profit.copy()

                    # cancel orders
                    for o in self._take_profit_orders:
                        if o.is_active or o.is_queued:
                            self.broker.cancel_order(o.id)

                    # clean orders array but leave executed ones
                    self._take_profit_orders = [o for o in self._take_profit_orders if o.is_executed]
                    self._log_take_profit = []
                    for s in self._take_profit_orders:
                        self._log_take_profit.append(
                            (abs(s.qty), s.price)
                        )
                    for o in self._take_profit:
                        self._log_take_profit.append(o)

                        if o[1] == self.price:
                            if self.is_long:
                                self._take_profit_orders.append(
                                    self.broker.sell_at_market(o[0], role=order_roles.CLOSE_POSITION)
                                )
                            elif self.is_short:
                                self._take_profit_orders.append(
                                    self.broker.buy_at_market(o[0], role=order_roles.CLOSE_POSITION)
                                )
                        else:
                            if (self.is_long and o[1] > self.price) or (self.is_short and o[1] < self.price):

                                self._take_profit_orders.append(
                                    self.broker.reduce_position_at(
                                        o[0],
                                        o[1],
                                        order_roles.CLOSE_POSITION
                                    )
                                )
                            elif (self.is_long and o[1] < self.price) or (self.is_short and o[1] > self.price):
                                self._take_profit_orders.append(
                                    self.broker.stop_loss_at(
                                        o[0],
                                        o[1],
                                        order_roles.CLOSE_POSITION
                                    )
                                )

            if self.position.is_open and self.stop_loss is not None:
                self._validate_stop_loss()
                self._prepare_stop_loss(False)

                # if stop_loss has been modified
                if not np.array_equal(self.stop_loss, self._stop_loss):
                    # prepare format
                    self._stop_loss = self.stop_loss.copy()

                    # cancel orders
                    for o in self._stop_loss_orders:
                        if o.is_active or o.is_queued:
                            self.broker.cancel_order(o.id)

                    # clean orders array but leave executed ones
                    self._stop_loss_orders = [o for o in self._stop_loss_orders if o.is_executed]
                    self._log_stop_loss = []
                    for s in self._stop_loss_orders:
                        self._log_stop_loss.append(
                            (abs(s.qty), s.price)
                        )
                    for o in self._stop_loss:
                        self._log_stop_loss.append(o)

                        if o[1] == self.price:
                            if self.is_long:
                                self._stop_loss_orders.append(
                                    self.broker.sell_at_market(o[0], role=order_roles.CLOSE_POSITION)
                                )
                            elif self.is_short:
                                self._stop_loss_orders.append(
                                    self.broker.buy_at_market(o[0], role=order_roles.CLOSE_POSITION)
                                )
                        else:
                            self._stop_loss_orders.append(
                                self.broker.stop_loss_at(
                                    o[0],
                                    o[1],
                                    order_roles.CLOSE_POSITION
                                )
                            )
        except TypeError:
            raise exceptions.InvalidStrategy(
                'Something odd is going on with your strategy. '
                'Try running it with "--debug" to see what was going on near the end, and fix it.'
            )
        except:
            raise

        # validations: stop-loss and take-profit should not be the same
        if self.position.is_open:
            if (self.stop_loss is not None and self.take_profit is not None) and np.array_equal(self.stop_loss,
                                                                                                self.take_profit):
                raise exceptions.InvalidStrategy(
                    'stop-loss and take-profit should not be exactly the same. Just use either one of them and it will do.')

    def update_position(self):
        pass

    def _check(self):
        """Based on the newly updated info, check if we should take action or not"""
        if not self._is_initiated:
            self._is_initiated = True

        if jh.is_live() and jh.is_debugging():
            logger.info('Executing  {}-{}-{}-{}'.format(self.name, self.exchange, self.symbol, self.timeframe))

        # for caution to make sure testing on livetrade won't bleed your account
        if jh.is_test_driving() and store.completed_trades.count >= 2:
            logger.info('Maximum allowed trades in test-drive mode is reached')
            return

        if self._open_position_orders != [] and self.is_close and self.should_cancel():
            self._execute_cancel()

            # make sure order cancellation response is received via WS
            if jh.is_live():
                # sleep a little until cancel is received via WS
                sleep(0.1)
                # just in case, sleep some more if necessary
                for _ in range(20):
                    if store.orders.count_active_orders(self.exchange, self.symbol) == 0:
                        break

                    logger.info('sleeping 0.2 more seconds...')
                    sleep(0.2)

                # If it's still not cancelled, something is wrong. Handle cancellation failure
                if store.orders.count_active_orders(self.exchange, self.symbol) != 0:
                    raise exceptions.ExchangeNotResponding(
                        'The exchange did not respond as expected'
                    )

        if self.position.is_open:
            self._update_position()

        if jh.is_backtesting() or jh.is_unit_testing():
            store.orders.execute_pending_market_orders()

        if self.position.is_close and self._open_position_orders == []:
            should_short = self.should_short()
            should_long = self.should_long()
            # validation
            if should_short and should_long:
                raise exceptions.ConflictingRules(
                    'should_short and should_long should not be true at the same time.'
                )
            if should_long:
                self._execute_long()
            elif should_short:
                self._execute_short()

    def _on_open_position(self, order: Order):
        self.increased_count = 1

        self._broadcast('route-open-position')

        if self.take_profit is not None:
            for o in self._take_profit:
                # validation: make sure take-profit will exit with profit
                if self.is_long:
                    if o[1] <= self.position.entry_price:
                        raise exceptions.InvalidStrategy(
                            'take-profit({}) must be above entry-price({}) in a long position'.format(
                                o[1],
                                self.position.entry_price
                            )
                        )
                elif self.is_short:
                    if o[1] >= self.position.entry_price:
                        raise exceptions.InvalidStrategy(
                            'take-profit({}) must be below entry-price({}) in a short position'.format(
                                o[1],
                                self.position.entry_price
                            )
                        )

                # submit take-profit
                self._take_profit_orders.append(
                    self.broker.reduce_position_at(
                        o[0],
                        o[1],
                        order_roles.CLOSE_POSITION
                    )
                )

        if self.stop_loss is not None:
            for o in self._stop_loss:
                # validation
                if self.is_long:
                    if o[1] >= self.position.entry_price:
                        raise exceptions.InvalidStrategy(
                            'stop-loss({}) must be below entry-price({}) in a long position'.format(
                                o[1],
                                self.position.entry_price
                            )
                        )
                elif self.is_short:
                    if o[1] <= self.position.entry_price:
                        raise exceptions.InvalidStrategy(
                            'stop-loss({}) must be above entry-price({}) in a short position'.format(
                                o[1],
                                self.position.entry_price
                            )
                        )

                # submit stop-loss
                self._stop_loss_orders.append(
                    self.broker.stop_loss_at(
                        o[0],
                        o[1],
                        order_roles.CLOSE_POSITION
                    )
                )

        self._open_position_orders = []
        self.on_open_position(order)
        self._detect_and_handle_entry_and_exit_modifications()

    def on_open_position(self, order: Order):
        """
        What should happen after the open position order has been executed
        """
        pass

    def _on_stop_loss(self, order: Order):
        if not jh.should_execute_silently() or jh.is_debugging():
            logger.info('Stop-loss has been executed.')

        self._broadcast('route-stop-loss')
        self._execute_cancel()
        self.on_stop_loss(order)

        self._detect_and_handle_entry_and_exit_modifications()

    def on_stop_loss(self, order: Order):
        """
        What should happen after the stop-loss order has been executed
        """
        pass

    def _on_take_profit(self, order: Order):
        if not jh.should_execute_silently() or jh.is_debugging():
            logger.info("Take-profit order has been executed.")

        self._broadcast('route-take-profit')
        self._execute_cancel()
        self.on_take_profit(order)

        self._detect_and_handle_entry_and_exit_modifications()

    def on_take_profit(self, order: Order):
        """
        What should happen after the take-profit order is executed.
        """
        pass

    def _on_increased_position(self, order: Order):
        self.increased_count += 1

        self._open_position_orders = []

        self._broadcast('route-increased-position')

        self.on_increased_position(order)

        self._detect_and_handle_entry_and_exit_modifications()

    def on_increased_position(self, order: Order):
        """
        What should happen after the order (if any) increasing the
        size of the position is executed. Overwrite it if needed.
        And leave it be if your strategy doesn't require it
        """
        pass

    def _on_reduced_position(self, order: Order):
        """
        prepares for on_reduced_position() is implemented by user
        """
        self.reduced_count += 1

        self._open_position_orders = []

        self._broadcast('route-reduced-position')

        self.on_reduced_position(order)

        self._detect_and_handle_entry_and_exit_modifications()

    def on_reduced_position(self, order: Order):
        """
        What should happen after the order (if any) reducing the size of the position is executed.
        """
        pass

    def on_route_open_position(self, strategy):
        """used when trading multiple routes that related

        Arguments:
            strategy {Strategy} -- the strategy that has fired (and not listening to) the event
        """
        pass

    def on_route_stop_loss(self, strategy):
        """used when trading multiple routes that related
        """
        pass

    def on_route_take_profit(self, strategy):
        """used when trading multiple routes that related

        Arguments:
            strategy {Strategy} -- the strategy that has fired (and not listening to) the event
        """
        pass

    def on_route_increased_position(self, strategy):
        """used when trading multiple routes that related

        Arguments:
            strategy {Strategy} -- the strategy that has fired (and not listening to) the event
        """
        pass

    def on_route_reduced_position(self, strategy):
        """used when trading multiple routes that related

        Arguments:
            strategy {Strategy} -- the strategy that has fired (and not listening to) the event
        """
        pass

    def on_route_canceled(self, strategy):
        """used when trading multiple routes that related

        Arguments:
            strategy {Strategy} -- the strategy that has fired (and not listening to) the event
        """
        pass

    def _execute(self):
        """
        Handles the execution permission for the strategy.
        """
        # make sure we don't execute this strategy more than once at the same time.
        if self._is_executing is True:
            return

        self._is_executing = True

        self.before()
        self._check()
        self.after()

        self._is_executing = False
        self.index += 1

    def _terminate(self):
        """
        Optional for executing code after completion of a backTest.
        This block will not execute in live use as a live
        Jesse is never ending.
        """
        if not jh.should_execute_silently() or jh.is_debugging():
            logger.info("Terminating strategy...")

        self.terminate()

        self._detect_and_handle_entry_and_exit_modifications()

        # fake execution of market orders in backtest simulation
        if not jh.is_live():
            store.orders.execute_pending_market_orders()

        if jh.is_live():
            return

        if self.position.is_open:
            store.app.total_open_trades += 1
            store.app.total_open_pl += self.position.pnl
            logger.info(
                "Closed open {}-{} position at {} with PNL: {}({}%) because we reached the end of the backtest session.".format(
                    self.exchange, self.symbol, self.position.current_price,
                    round(self.position.pnl, 4),
                    round(self.position.pnl_percentage, 2)
                )
            )
            # fake a closing (market) order so that the calculations would be correct
            self.broker.reduce_position_at(self.position.qty, self.position.current_price, order_roles.CLOSE_POSITION)
            return

        if self._open_position_orders:
            self._execute_cancel()
            logger.info('Canceled open-position orders because we reached the end of the backtest session.')

    def terminate(self):
        pass

    def watch_list(self):
        """
        returns an array containing an array of key-value items that should
        be logged when backTested, and monitored while liveTraded

        Returns:
            [array[{"key": v, "value": v}]] -- an array of dictionary objects
        """
        return []

    @property
    def current_candle(self) -> np.ndarray:
        """
        Returns current trading candle

        :return: np.ndarray
        """
        return store.candles.get_current_candle(self.exchange, self.symbol, self.timeframe).copy()

    @property
    def open(self):
        """
        Returns the closing price of the current candle for this strategy.
        Just as a helper to use when writing super simple strategies.
        Returns:
            [float] -- the current trading candle's OPEN price
        """
        return self.current_candle[1]

    @property
    def close(self):
        """
        Returns the closing price of the current candle for this strategy.
        Just as a helper to use when writing super simple strategies.
        Returns:
            [float] -- the current trading candle's CLOSE price
        """
        return self.current_candle[2]

    @property
    def price(self):
        """
        Same as self.close, except in livetrde, this is rounded as the exchanges require it.

        Returns:
            [float] -- the current trading candle's current(close) price
        """
        return self.position.current_price

    @property
    def high(self):
        """
        Returns the closing price of the current candle for this strategy.
        Just as a helper to use when writing super simple strategies.
        Returns:
            [float] -- the current trading candle's HIGH price
        """
        return self.current_candle[3]

    @property
    def low(self):
        """
        Returns the closing price of the current candle for this strategy.
        Just as a helper to use when writing super simple strategies.
        Returns:
            [float] -- the current trading candle's LOW price
        """
        return self.current_candle[4]

    @property
    def candles(self) -> np.ndarray:
        """
        Returns candles for current trading route

        :return: np.ndarray
        """
        return store.candles.get_candles(self.exchange, self.symbol, self.timeframe)

    def get_candles(self, exchange: str, symbol: str, timeframe: str) -> np.ndarray:
        """
        Get candles by passing exchange, symbol, and timeframe

        :param exchange: str
        :param symbol: str
        :param timeframe: str

        :return: np.ndarray
        """
        return store.candles.get_candles(exchange, symbol, timeframe)

    @property
    def orders(self) -> List[Order]:
        """
        Returns all the orders submitted by for this strategy. Just as a helper
        to use when writing super simple strategies.

        Returns:
            [List[Order]] -- orders submitted by strategy
        """
        return store.orders.get_orders(self.exchange, self.symbol)

    @property
    def trades(self) -> List[CompletedTrade]:
        """
        Returns all the completed trades for this strategy.

        Returns:
<<<<<<< HEAD
            [List[CompletedTrade]] -- completed trades by strategy
=======
         [List[CompletedTrade]] -- completed trades by strategy
>>>>>>> 22732f1d
        """
        return store.completed_trades.trades

    @property
<<<<<<< HEAD
    def statistics(self):
        """
        Returns all the metrics of the strategy.
        """
        return trades_statistics(store.completed_trades.trades, store.app.daily_balance)

    @property
=======
>>>>>>> 22732f1d
    def time(self):
        """returns the current time"""
        return store.app.time

    @property
    def balance(self):
        """alias for self.capital"""
        return self.capital

    @property
    def capital(self):
        """the current capital in the trading exchange"""
        return self.position.exchange.wallet_balance(self.symbol)

    @property
    def available_margin(self):
        """Current available margin considering leverage"""
        return self.position.exchange.available_margin(self.symbol)

    @property
    def fee_rate(self):
        return selectors.get_exchange(self.exchange).fee_rate

    def _log_position_update(self, order: Order, role: str):
        """
        A log can be either about opening, adding, reducing, or closing the position.

        Arguments:
            order {order} -- the order object
        """
        if role == order_roles.OPEN_POSITION:
            self.trade = CompletedTrade()
            self.trade.leverage = self.leverage
            self.trade.orders = [order]
            self.trade.timeframe = self.timeframe
            self.trade.id = order.id
            self.trade.strategy_name = self.name
            self.trade.exchange = order.exchange
            self.trade.symbol = order.symbol
            self.trade.type = trade_types.LONG if order.side == sides.BUY else trade_types.SHORT
            self.trade.qty = order.qty
            self.trade.opened_at = jh.now_to_timestamp()
            self.trade.entry_candle_timestamp = self.current_candle[0]
        elif role == order_roles.INCREASE_POSITION:
            self.trade.orders.append(order)
            self.trade.qty += order.qty
        elif role == order_roles.REDUCE_POSITION:
            self.trade.orders.append(order)
            self.trade.qty += order.qty
        elif role == order_roles.CLOSE_POSITION:
            self.trade.exit_candle_timestamp = self.current_candle[0]
            self.trade.orders.append(order)

            # calculate average stop-loss price
            sum_price = 0
            sum_qty = 0
            if self._log_stop_loss is not None:
                for l in self._log_stop_loss:
                    sum_qty += abs(l[0])
                    sum_price += abs(l[0]) * l[1]
                self.trade.stop_loss_at = sum_price / sum_qty
            else:
                self.trade.stop_loss_at = np.nan

            # calculate average take-profit price
            sum_price = 0
            sum_qty = 0
            if self._log_take_profit is not None:
                for l in self._log_take_profit:
                    sum_qty += abs(l[0])
                    sum_price += abs(l[0]) * l[1]
                self.trade.take_profit_at = sum_price / sum_qty
            else:
                self.trade.take_profit_at = np.nan

            # calculate average entry_price price
            sum_price = 0
            sum_qty = 0
            for l in self.trade.orders:
                if not l.is_executed:
                    continue

                if jh.side_to_type(l.side) != self.trade.type:
                    continue

                sum_qty += abs(l.qty)
                sum_price += abs(l.qty) * l.price
            self.trade.entry_price = sum_price / sum_qty

            # calculate average exit_price
            sum_price = 0
            sum_qty = 0
            for l in self.trade.orders:
                if not l.is_executed:
                    continue

                if jh.side_to_type(l.side) == self.trade.type:
                    continue

                sum_qty += abs(l.qty)
                sum_price += abs(l.qty) * l.price
            self.trade.exit_price = sum_price / sum_qty

            self.trade.closed_at = jh.now_to_timestamp()
            self.trade.qty = pydash.sum_by(
                filter(lambda o: o.side == jh.type_to_side(self.trade.type), self.trade.orders),
                lambda o: abs(o.qty)
            )

            store.completed_trades.add_trade(self.trade)
            self.trade = None
            self.trades_count += 1

    @property
    def is_long(self):
        return self.position.type == 'long'

    @property
    def is_short(self):
        return self.position.type == 'short'

    @property
    def is_open(self):
        return self.position.is_open

    @property
    def is_close(self):
        return self.position.is_close

    @property
    def average_stop_loss(self) -> float:
        if self._stop_loss is None:
            raise exceptions.InvalidStrategy('You cannot access self.average_stop_loss before setting self.stop_loss')

        arr = self._stop_loss
        return (np.abs(arr[:, 0] * arr[:, 1])).sum() / np.abs(arr[:, 0]).sum()

    @property
    def average_take_profit(self) -> float:
        if self._take_profit is None:
            raise exceptions.InvalidStrategy(
                'You cannot access self.average_take_profit before setting self.take_profit')

        arr = self._take_profit
        return (np.abs(arr[:, 0] * arr[:, 1])).sum() / np.abs(arr[:, 0]).sum()

    @property
    def average_entry_price(self):
        if self.is_long:
            arr = self._buy
        elif self.is_short:
            arr = self._sell
        elif self.should_long():
            arr = self._buy
        elif self.should_short():
            arr = self._sell
        else:
            return None

        return (np.abs(arr[:, 0] * arr[:, 1])).sum() / np.abs(arr[:, 0]).sum()

    def liquidate(self):
        """
        closes open position with a MARKET order
        """
        if self.position.is_close:
            return

        if self.position.pnl > 0:
            self.take_profit = self.position.qty, self.price
        else:
            self.stop_loss = self.position.qty, self.price

    @property
    def shared_vars(self):
        return store.vars

    @property
    def routes(self) -> List[Route]:
        from jesse.routes import router
        return router.routes

    @property
    def has_active_entry_orders(self) -> bool:
        return len(self._open_position_orders) > 0

    @property
    def leverage(self):
        if type(self.position.exchange) is SpotExchange:
            return 1
        elif type(self.position.exchange) is FuturesExchange:
            return self.position.exchange.futures_leverage
        else:
            raise ValueError('exchange type not supported!')<|MERGE_RESOLUTION|>--- conflicted
+++ resolved
@@ -10,12 +10,7 @@
 import jesse.services.selectors as selectors
 from jesse import exceptions
 from jesse.enums import sides, trade_types, order_roles
-<<<<<<< HEAD
-from jesse.models import CompletedTrade, Order, Route
-from jesse.services.statistics import trades as trades_statistics
-=======
 from jesse.models import CompletedTrade, Order, Route, FuturesExchange, SpotExchange, Position
->>>>>>> 22732f1d
 from jesse.services.broker import Broker
 from jesse.store import store
 
@@ -1019,16 +1014,11 @@
         Returns all the completed trades for this strategy.
 
         Returns:
-<<<<<<< HEAD
-            [List[CompletedTrade]] -- completed trades by strategy
-=======
          [List[CompletedTrade]] -- completed trades by strategy
->>>>>>> 22732f1d
         """
         return store.completed_trades.trades
 
     @property
-<<<<<<< HEAD
     def statistics(self):
         """
         Returns all the metrics of the strategy.
@@ -1036,8 +1026,6 @@
         return trades_statistics(store.completed_trades.trades, store.app.daily_balance)
 
     @property
-=======
->>>>>>> 22732f1d
     def time(self):
         """returns the current time"""
         return store.app.time
